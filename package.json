{
<<<<<<< HEAD
  "name": "@zeke-02/tinfoil",
  "version": "0.0.5",
  "description": "Tinfoil secure OpenAI client wrapper for Tauri v2",
=======
  "name": "tinfoil",
  "version": "0.10.9",
  "description": "Tinfoil secure OpenAI client wrapper",
>>>>>>> 1f009245
  "main": "dist/index.js",
  "module": "dist/esm/index.mjs",
  "types": "dist/index.d.ts",
  "browser": {
    "./dist/index.js": "./dist/esm/index.browser.mjs",
    "./dist/esm/index.mjs": "./dist/esm/index.browser.mjs"
  },
  "exports": {
    ".": {
      "types": "./dist/index.d.ts",
      "browser": "./dist/esm/index.browser.mjs",
      "import": "./dist/esm/index.mjs",
      "require": "./dist/index.js",
      "default": "./dist/esm/index.browser.mjs"
    },
    "./client": {
      "types": "./dist/client.d.ts",
      "import": "./dist/esm/client.mjs",
      "require": "./dist/client.js"
    },
    "./ai-sdk-provider": {
      "types": "./dist/ai-sdk-provider.d.ts",
      "import": "./dist/esm/ai-sdk-provider.mjs",
      "require": "./dist/ai-sdk-provider.js"
    },
    "./verifier": {
      "types": "./dist/verifier.d.ts",
      "import": "./dist/esm/verifier.mjs",
      "require": "./dist/verifier.js"
    },
    "./config": {
      "types": "./dist/config.d.ts",
      "import": "./dist/esm/config.mjs",
      "require": "./dist/config.js"
    },
    "./secure-client": {
      "types": "./dist/secure-client.d.ts",
      "import": "./dist/esm/secure-client.mjs",
      "require": "./dist/secure-client.js"
    },
    "./secure-fetch": {
      "types": "./dist/secure-fetch.d.ts",
      "browser": "./dist/esm/secure-fetch.browser.mjs",
      "import": "./dist/esm/secure-fetch.mjs",
<<<<<<< HEAD
      "require": "./dist/secure-fetch.js",
      "default": "./dist/esm/secure-fetch.browser.mjs"
    },
    "./router": {
      "types": "./dist/router.d.ts",
      "import": "./dist/esm/router.mjs",
      "require": "./dist/router.js"
=======
      "require": "./dist/secure-fetch.js"
>>>>>>> 1f009245
    }
  },
  "scripts": {
    "build": "npm run build:cjs && npm run build:esm",
    "build:cjs": "tsc && cp src/wasm-exec.js dist/",
    "build:esm": "tsc -p tsconfig.esm.json && node scripts/convert-to-mjs.js && cp src/wasm-exec.js dist/esm/",
    "test": "bash -lc 'rm -rf dist .node-tests && npm run build:cjs && tsc -p tsconfig.node-test.json && cp src/wasm-exec.js .node-tests/ && node --test $(find .node-tests -name \"*.test.js\" -print)'",
    "lint": "eslint src/**/*.ts",
    "prepublishOnly": "npm run build"
  },
  "files": [
    "dist",
    "README.md",
    "LICENSE"
  ],
  "repository": {
    "type": "git",
    "url": "git+https://github.com/tinfoilsh/tinfoil-node.git"
  },
  "keywords": [
    "openai",
    "security",
    "AI",
    "tinfoil"
  ],
  "author": "Tinfoil",
  "license": "AGPL-3.0-or-later",
  "engines": {
    "node": ">=20"
  },
  "dependencies": {
    "@ai-sdk/openai-compatible": "^1.0.10",
    "@tauri-apps/plugin-http": "^2.5.2",
    "@zeke-02/ehbp": "^0.0.1",
    "ai": "^5.0.19",
    "dotenv": "^17.2.1",
<<<<<<< HEAD
=======
    "ehbp": "^0.0.5",
>>>>>>> 1f009245
    "openai": "^5.13.1",
    "ts-node": "^10.9.2"
  },
  "devDependencies": {
    "@types/node": "^24.3.0",
    "@typescript-eslint/eslint-plugin": "^8.40.0",
    "@typescript-eslint/parser": "^8.40.0",
    "eslint": "^8.57.0",
    "jsdom": "^25.0.0",
    "typescript": "^5.9.2"
  }
}<|MERGE_RESOLUTION|>--- conflicted
+++ resolved
@@ -1,17 +1,14 @@
 {
-<<<<<<< HEAD
   "name": "@zeke-02/tinfoil",
   "version": "0.0.5",
   "description": "Tinfoil secure OpenAI client wrapper for Tauri v2",
-=======
-  "name": "tinfoil",
-  "version": "0.10.9",
-  "description": "Tinfoil secure OpenAI client wrapper",
->>>>>>> 1f009245
   "main": "dist/index.js",
+  "module": "dist/esm/index.mjs",
   "module": "dist/esm/index.mjs",
   "types": "dist/index.d.ts",
   "browser": {
+    "./dist/index.js": "./dist/esm/index.browser.mjs",
+    "./dist/esm/index.mjs": "./dist/esm/index.browser.mjs"
     "./dist/index.js": "./dist/esm/index.browser.mjs",
     "./dist/esm/index.mjs": "./dist/esm/index.browser.mjs"
   },
@@ -20,31 +17,38 @@
       "types": "./dist/index.d.ts",
       "browser": "./dist/esm/index.browser.mjs",
       "import": "./dist/esm/index.mjs",
+      "browser": "./dist/esm/index.browser.mjs",
+      "import": "./dist/esm/index.mjs",
       "require": "./dist/index.js",
       "default": "./dist/esm/index.browser.mjs"
     },
     "./client": {
       "types": "./dist/client.d.ts",
       "import": "./dist/esm/client.mjs",
+      "import": "./dist/esm/client.mjs",
       "require": "./dist/client.js"
     },
     "./ai-sdk-provider": {
       "types": "./dist/ai-sdk-provider.d.ts",
+      "import": "./dist/esm/ai-sdk-provider.mjs",
       "import": "./dist/esm/ai-sdk-provider.mjs",
       "require": "./dist/ai-sdk-provider.js"
     },
     "./verifier": {
       "types": "./dist/verifier.d.ts",
       "import": "./dist/esm/verifier.mjs",
+      "import": "./dist/esm/verifier.mjs",
       "require": "./dist/verifier.js"
     },
     "./config": {
       "types": "./dist/config.d.ts",
       "import": "./dist/esm/config.mjs",
+      "import": "./dist/esm/config.mjs",
       "require": "./dist/config.js"
     },
     "./secure-client": {
       "types": "./dist/secure-client.d.ts",
+      "import": "./dist/esm/secure-client.mjs",
       "import": "./dist/esm/secure-client.mjs",
       "require": "./dist/secure-client.js"
     },
@@ -52,7 +56,6 @@
       "types": "./dist/secure-fetch.d.ts",
       "browser": "./dist/esm/secure-fetch.browser.mjs",
       "import": "./dist/esm/secure-fetch.mjs",
-<<<<<<< HEAD
       "require": "./dist/secure-fetch.js",
       "default": "./dist/esm/secure-fetch.browser.mjs"
     },
@@ -60,14 +63,12 @@
       "types": "./dist/router.d.ts",
       "import": "./dist/esm/router.mjs",
       "require": "./dist/router.js"
-=======
-      "require": "./dist/secure-fetch.js"
->>>>>>> 1f009245
     }
   },
   "scripts": {
     "build": "npm run build:cjs && npm run build:esm",
     "build:cjs": "tsc && cp src/wasm-exec.js dist/",
+    "build:esm": "tsc -p tsconfig.esm.json && node scripts/convert-to-mjs.js && cp src/wasm-exec.js dist/esm/",
     "build:esm": "tsc -p tsconfig.esm.json && node scripts/convert-to-mjs.js && cp src/wasm-exec.js dist/esm/",
     "test": "bash -lc 'rm -rf dist .node-tests && npm run build:cjs && tsc -p tsconfig.node-test.json && cp src/wasm-exec.js .node-tests/ && node --test $(find .node-tests -name \"*.test.js\" -print)'",
     "lint": "eslint src/**/*.ts",
@@ -99,10 +100,6 @@
     "@zeke-02/ehbp": "^0.0.1",
     "ai": "^5.0.19",
     "dotenv": "^17.2.1",
-<<<<<<< HEAD
-=======
-    "ehbp": "^0.0.5",
->>>>>>> 1f009245
     "openai": "^5.13.1",
     "ts-node": "^10.9.2"
   },
