--- conflicted
+++ resolved
@@ -93,18 +93,10 @@
   return actualTransport.request(requestUrl, requestInit);
 }
 
-<<<<<<< HEAD
-export function createEncryptedBodyFetch(
-  baseURL: string,
-  hpkePublicKey?: string,
-  enclaveURL?: string
-): typeof fetch {
-=======
 // Extended fetch type that includes Response property for OpenAI SDK compatibility
 type FetchWithResponse = typeof fetch & { Response: typeof Response };
 
 export function createEncryptedBodyFetch(baseURL: string, hpkePublicKey?: string, enclaveURL?: string): FetchWithResponse {
->>>>>>> c3db908d
   // Create a dedicated transport instance for this fetch function
   let transportPromise: Promise<EhbpTransport> | null = null;
 
@@ -126,16 +118,6 @@
     // Get the dedicated transport instance for this fetch function
     const transportInstance = await getOrCreateTransport();
 
-<<<<<<< HEAD
-    return encryptedBodyRequest(
-      targetUrl.toString(),
-      hpkePublicKey,
-      normalized.init,
-      enclaveURL,
-      transportInstance
-    );
-  }) as typeof fetch;
-=======
     return encryptedBodyRequest(targetUrl.toString(), hpkePublicKey, normalized.init, enclaveURL, transportInstance);
   }) as FetchWithResponse;
 
@@ -144,7 +126,6 @@
   secureFetch.Response = Response;
 
   return secureFetch;
->>>>>>> c3db908d
 }
 
 export async function getTransportForOrigin(
