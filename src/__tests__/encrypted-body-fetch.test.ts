import { describe, it, mock, beforeEach } from "node:test";
import assert from "node:assert";
<<<<<<< HEAD
import {
  encryptedBodyRequest,
  normalizeEncryptedBodyRequestArgs,
  getHPKEKey,
  createEncryptedBodyFetch,
  resetTransport,
} from "../encrypted-body-fetch";
import { Identity, PROTOCOL } from "@zeke-02/ehbp";

// Note: These tests use globalThis.__TINFOIL_TEST_FETCH__ to mock fetch.
// In actual Tauri usage, the @tauri-apps/plugin-http fetch will be used.
=======
import { encryptedBodyRequest, normalizeEncryptedBodyRequestArgs, getHPKEKey, createEncryptedBodyFetch } from "../encrypted-body-fetch";
import { Identity, PROTOCOL } from "ehbp";
>>>>>>> 67451ee6

describe("encrypted-body-fetch", () => {
  describe("getHPKEKey", () => {
    it("rejects non-HTTPS URLs", async () => {
      await assert.rejects(
        () => getHPKEKey("http://example.com/v1"),
        /HTTPS is required for remote key retrieval/
      );
    });

    it("rejects invalid content-type", async (t) => {
      const fetchMock = t.mock.fn(async () => {
        return new Response(new Uint8Array([1, 2, 3]), {
          status: 200,
          headers: { "content-type": "application/json" },
        });
      });

      const originalFetch = globalThis.__TINFOIL_TEST_FETCH__;
      globalThis.__TINFOIL_TEST_FETCH__ = fetchMock as any;

      try {
        await assert.rejects(
          () => getHPKEKey("https://example.com/v1"),
          /Invalid content type/
        );
      } finally {
        globalThis.__TINFOIL_TEST_FETCH__ = originalFetch;
      }
    });

    it("rejects failed key fetch", async (t) => {
      const fetchMock = t.mock.fn(async () => {
        return new Response(null, {
          status: 500,
          statusText: "Internal Server Error",
        });
      });

      const originalFetch = globalThis.__TINFOIL_TEST_FETCH__;
      globalThis.__TINFOIL_TEST_FETCH__ = fetchMock as any;

      try {
        await assert.rejects(
          () => getHPKEKey("https://example.com/v1"),
          /Failed to get server public key: 500/
        );
      } finally {
        globalThis.__TINFOIL_TEST_FETCH__ = originalFetch;
      }
    });

    it("successfully retrieves HPKE key with valid response", async (t) => {
      const mockIdentity = await Identity.generate();
      const publicConfig = await mockIdentity.marshalConfig();

      const fetchMock = t.mock.fn(async (url: string) => {
        assert.strictEqual(url, "https://example.com/.well-known/hpke-keys");
        return new Response(publicConfig as any, {
          status: 200,
          headers: { "content-type": PROTOCOL.KEYS_MEDIA_TYPE },
        });
      });

      const originalFetch = globalThis.__TINFOIL_TEST_FETCH__;
      globalThis.__TINFOIL_TEST_FETCH__ = fetchMock as any;

      try {
        const key = await getHPKEKey("https://example.com/v1");
        assert.ok(key instanceof CryptoKey);
        assert.strictEqual(fetchMock.mock.callCount(), 1);
      } finally {
        globalThis.__TINFOIL_TEST_FETCH__ = originalFetch;
      }
    });
  });

  describe("normalizeEncryptedBodyRequestArgs", () => {
    it("handles string URLs", () => {
      const result = normalizeEncryptedBodyRequestArgs(
        "https://example.com/test"
      );
      assert.strictEqual(result.url, "https://example.com/test");
      assert.strictEqual(result.init, undefined);
    });

    it("handles URL objects", () => {
      const url = new URL("https://example.com/test");
      const result = normalizeEncryptedBodyRequestArgs(url);
      assert.strictEqual(result.url, "https://example.com/test");
      assert.strictEqual(result.init, undefined);
    });

    it("handles Request objects", () => {
      const request = new Request("https://example.com/test", {
        method: "POST",
        headers: { "Content-Type": "application/json" },
        body: JSON.stringify({ test: "data" }),
      });

      const result = normalizeEncryptedBodyRequestArgs(request);
      assert.strictEqual(result.url, "https://example.com/test");
      assert.strictEqual(result.init?.method, "POST");
      assert.ok(result.init?.headers instanceof Headers);
    });

    it("merges init options with Request", () => {
      const request = new Request("https://example.com/test", {
        method: "POST",
      });

      const result = normalizeEncryptedBodyRequestArgs(request, {
        headers: { "X-Custom": "header" },
      });

      assert.strictEqual(result.url, "https://example.com/test");
      assert.ok(result.init?.headers);
    });

    it("handles string URLs with init options", () => {
      const result = normalizeEncryptedBodyRequestArgs(
        "https://example.com/test",
        {
          method: "POST",
          headers: { "Content-Type": "application/json" },
        }
      );
      assert.strictEqual(result.url, "https://example.com/test");
      assert.strictEqual(result.init?.method, "POST");
    });
  });

  describe("encryptedBodyRequest", () => {
    let originalFetch: typeof globalThis.__TINFOIL_TEST_FETCH__;

    beforeEach(() => {
<<<<<<< HEAD
      originalFetch = globalThis.__TINFOIL_TEST_FETCH__;
      resetTransport();
=======
      originalFetch = globalThis.fetch;
>>>>>>> 67451ee6
    });

    it("rejects request when HPKE key mismatch occurs", async (t) => {
      const serverIdentity = await Identity.generate();
      const publicConfig = await serverIdentity.marshalConfig();
      const actualKeyHex = await serverIdentity.getPublicKeyHex();
      const expectedKey = "wrongkey123";

      globalThis.__TINFOIL_TEST_FETCH__ = t.mock.fn(
        async (input: RequestInfo | URL) => {
          const url = input instanceof Request ? input.url : input.toString();
          if (url.includes("/.well-known/hpke-keys")) {
            return new Response(publicConfig as any, {
              status: 200,
              headers: { "content-type": PROTOCOL.KEYS_MEDIA_TYPE },
            });
          }
          return new Response("should not reach here");
        }
      ) as any;

      try {
        await assert.rejects(
          () => encryptedBodyRequest("https://example.com/test", expectedKey),
          (err: Error) => {
            assert.match(err.message, /HPKE public key mismatch/);
            assert.match(err.message, new RegExp(expectedKey));
            assert.match(err.message, new RegExp(actualKeyHex));
            return true;
          }
        );
      } finally {
        globalThis.__TINFOIL_TEST_FETCH__ = originalFetch;
      }
    });

    it("fetches HPKE key from correct origin when enclaveURL provided", async (t) => {
      const serverIdentity = await Identity.generate();
      const publicConfig = await serverIdentity.marshalConfig();
      const keyHex = await serverIdentity.getPublicKeyHex();

      let keyFetchedFromCorrectOrigin = false;

      globalThis.__TINFOIL_TEST_FETCH__ = t.mock.fn(
        async (input: RequestInfo | URL) => {
          const url = input instanceof Request ? input.url : input.toString();
          if (
            url.includes("enclave.example.com") &&
            url.includes("/.well-known/hpke-keys")
          ) {
            keyFetchedFromCorrectOrigin = true;
            return new Response(publicConfig as any, {
              status: 200,
              headers: { "content-type": PROTOCOL.KEYS_MEDIA_TYPE },
            });
          }
          return new Response("should not reach here");
        }
      ) as any;

      try {
        await assert.rejects(() =>
          encryptedBodyRequest(
            "https://api.example.com/test",
            keyHex,
            undefined,
            "https://enclave.example.com"
          )
        );
        assert.ok(
          keyFetchedFromCorrectOrigin,
          "Key should be fetched from enclave origin"
        );
      } finally {
        globalThis.__TINFOIL_TEST_FETCH__ = originalFetch;
      }
    });
  });

  describe("createEncryptedBodyFetch", () => {
    it("resolves absolute path URLs against baseURL origin", () => {
      const normalized = normalizeEncryptedBodyRequestArgs("/users");
      const targetUrl = new URL(normalized.url, "https://api.example.com/v1");
      assert.strictEqual(targetUrl.toString(), "https://api.example.com/users");
    });

    it("resolves relative URLs against baseURL", () => {
      const normalized = normalizeEncryptedBodyRequestArgs("users");
      const targetUrl = new URL(normalized.url, "https://api.example.com/v1/");
      assert.strictEqual(
        targetUrl.toString(),
        "https://api.example.com/v1/users"
      );
    });

    it("handles absolute URLs correctly", () => {
      const normalized = normalizeEncryptedBodyRequestArgs(
        "https://other.example.com/endpoint"
      );
      const targetUrl = new URL(normalized.url, "https://api.example.com/v1");
      assert.strictEqual(
        targetUrl.toString(),
        "https://other.example.com/endpoint"
      );
    });

    it("returns a function with fetch signature", () => {
      const customFetch = createEncryptedBodyFetch(
        "https://api.example.com",
        "mockkey123"
      );
      assert.strictEqual(typeof customFetch, "function");
      assert.strictEqual(customFetch.length, 2);
    });

    it("accepts enclaveURL parameter", () => {
      const customFetch = createEncryptedBodyFetch(
        "https://api.example.com",
        "mockkey123",
        "https://enclave.example.com"
      );
      assert.strictEqual(typeof customFetch, "function");
    });
  });
});<|MERGE_RESOLUTION|>--- conflicted
+++ resolved
@@ -1,21 +1,15 @@
 import { describe, it, mock, beforeEach } from "node:test";
 import assert from "node:assert";
-<<<<<<< HEAD
 import {
   encryptedBodyRequest,
   normalizeEncryptedBodyRequestArgs,
   getHPKEKey,
   createEncryptedBodyFetch,
-  resetTransport,
 } from "../encrypted-body-fetch";
 import { Identity, PROTOCOL } from "@zeke-02/ehbp";
 
 // Note: These tests use globalThis.__TINFOIL_TEST_FETCH__ to mock fetch.
 // In actual Tauri usage, the @tauri-apps/plugin-http fetch will be used.
-=======
-import { encryptedBodyRequest, normalizeEncryptedBodyRequestArgs, getHPKEKey, createEncryptedBodyFetch } from "../encrypted-body-fetch";
-import { Identity, PROTOCOL } from "ehbp";
->>>>>>> 67451ee6
 
 describe("encrypted-body-fetch", () => {
   describe("getHPKEKey", () => {
@@ -152,12 +146,7 @@
     let originalFetch: typeof globalThis.__TINFOIL_TEST_FETCH__;
 
     beforeEach(() => {
-<<<<<<< HEAD
-      originalFetch = globalThis.__TINFOIL_TEST_FETCH__;
-      resetTransport();
-=======
       originalFetch = globalThis.fetch;
->>>>>>> 67451ee6
     });
 
     it("rejects request when HPKE key mismatch occurs", async (t) => {
