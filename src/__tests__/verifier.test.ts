--- conflicted
+++ resolved
@@ -55,25 +55,19 @@
               return Promise.resolve();
             }
           };
-<<<<<<< HEAD
-          (globalThis as any).verifyEnclave = async (_h: string) => ({
-            measurement: {
-              type: MOCK_MEASUREMENT_TYPE,
-              registers: ["r1", "r2"],
-            },
-            tls_public_key: "tls-fp",
-            hpke_public_key: "hpke-key",
-          });
-          (globalThis as any).verifyCode = async (_r: string, _d: string) =>
-=======
           (globalThis as any).verify = async (_host: string, _repo: string) =>
->>>>>>> 1f009245
             JSON.stringify({
               tls_public_key: "tls-fp",
               hpke_public_key: "hpke-key",
               digest: makeHex64(),
-              code_measurement: { type: MOCK_MEASUREMENT_TYPE, registers: ["r1", "r2"] },
-              enclave_measurement: { type: MOCK_MEASUREMENT_TYPE, registers: ["r1", "r2"] },
+              code_measurement: {
+                type: MOCK_MEASUREMENT_TYPE,
+                registers: ["r1", "r2"],
+              },
+              enclave_measurement: {
+                type: MOCK_MEASUREMENT_TYPE,
+                registers: ["r1", "r2"],
+              },
               code_fingerprint: "code-fp",
               enclave_fingerprint: "enclave-fp",
             });
@@ -126,8 +120,14 @@
     const originalInstantiateStreaming = WebAssembly.instantiateStreaming;
     const originalInstantiate = WebAssembly.instantiate;
     const originalFetch = globalThis.fetch;
-    (WebAssembly as any).instantiateStreaming = async () => ({ module: {}, instance: {} });
-    (WebAssembly as any).instantiate = async () => ({ module: {}, instance: {} });
+    (WebAssembly as any).instantiateStreaming = async () => ({
+      module: {},
+      instance: {},
+    });
+    (WebAssembly as any).instantiate = async () => ({
+      module: {},
+      instance: {},
+    });
     globalThis.fetch = fetchMock as any;
 
     try {
@@ -153,18 +153,23 @@
           const { Verifier } = await import("../verifier");
           const verifier = new Verifier({
             serverURL: "https://h/v1",
-            configRepo: "o/r"
-          });
-
-          await assert.rejects(() => verifier.verify(), /fetchDigest: GitHub API request failed/);
+            configRepo: "o/r",
+          });
+
+          await assert.rejects(
+            () => verifier.verify(),
+            /fetchDigest: GitHub API request failed/
+          );
 
           // Check that the verification document shows the correct failed step
           const doc = verifier.getVerificationDocument();
           assert.ok(doc, "verification document should exist even on failure");
           assert.strictEqual(doc!.securityVerified, false);
           assert.strictEqual(doc!.steps.fetchDigest.status, "failed");
-          assert.ok(doc!.steps.fetchDigest.error?.includes("GitHub API request failed"));
-        },
+          assert.ok(
+            doc!.steps.fetchDigest.error?.includes("GitHub API request failed")
+          );
+        }
       );
     } finally {
       (WebAssembly as any).instantiateStreaming = originalInstantiateStreaming;
@@ -184,8 +189,14 @@
     const originalInstantiateStreaming = WebAssembly.instantiateStreaming;
     const originalInstantiate = WebAssembly.instantiate;
     const originalFetch = globalThis.fetch;
-    (WebAssembly as any).instantiateStreaming = async () => ({ module: {}, instance: {} });
-    (WebAssembly as any).instantiate = async () => ({ module: {}, instance: {} });
+    (WebAssembly as any).instantiateStreaming = async () => ({
+      module: {},
+      instance: {},
+    });
+    (WebAssembly as any).instantiate = async () => ({
+      module: {},
+      instance: {},
+    });
     globalThis.fetch = fetchMock as any;
 
     try {
@@ -211,18 +222,25 @@
           const { Verifier } = await import("../verifier");
           const verifier = new Verifier({
             serverURL: "https://h/v1",
-            configRepo: "o/r"
-          });
-
-          await assert.rejects(() => verifier.verify(), /verifyCode: provenance validation failed/);
+            configRepo: "o/r",
+          });
+
+          await assert.rejects(
+            () => verifier.verify(),
+            /verifyCode: provenance validation failed/
+          );
 
           const doc = verifier.getVerificationDocument();
           assert.ok(doc);
           assert.strictEqual(doc!.securityVerified, false);
           assert.strictEqual(doc!.steps.fetchDigest.status, "success");
           assert.strictEqual(doc!.steps.verifyCode.status, "failed");
-          assert.ok(doc!.steps.verifyCode.error?.includes("provenance validation failed"));
-        },
+          assert.ok(
+            doc!.steps.verifyCode.error?.includes(
+              "provenance validation failed"
+            )
+          );
+        }
       );
     } finally {
       (WebAssembly as any).instantiateStreaming = originalInstantiateStreaming;
@@ -242,8 +260,14 @@
     const originalInstantiateStreaming = WebAssembly.instantiateStreaming;
     const originalInstantiate = WebAssembly.instantiate;
     const originalFetch = globalThis.fetch;
-    (WebAssembly as any).instantiateStreaming = async () => ({ module: {}, instance: {} });
-    (WebAssembly as any).instantiate = async () => ({ module: {}, instance: {} });
+    (WebAssembly as any).instantiateStreaming = async () => ({
+      module: {},
+      instance: {},
+    });
+    (WebAssembly as any).instantiate = async () => ({
+      module: {},
+      instance: {},
+    });
     globalThis.fetch = fetchMock as any;
 
     try {
@@ -269,10 +293,13 @@
           const { Verifier } = await import("../verifier");
           const verifier = new Verifier({
             serverURL: "https://h/v1",
-            configRepo: "o/r"
-          });
-
-          await assert.rejects(() => verifier.verify(), /verifyEnclave: attestation failed/);
+            configRepo: "o/r",
+          });
+
+          await assert.rejects(
+            () => verifier.verify(),
+            /verifyEnclave: attestation failed/
+          );
 
           const doc = verifier.getVerificationDocument();
           assert.ok(doc);
@@ -280,8 +307,10 @@
           assert.strictEqual(doc!.steps.fetchDigest.status, "success");
           assert.strictEqual(doc!.steps.verifyCode.status, "success");
           assert.strictEqual(doc!.steps.verifyEnclave.status, "failed");
-          assert.ok(doc!.steps.verifyEnclave.error?.includes("attestation failed"));
-        },
+          assert.ok(
+            doc!.steps.verifyEnclave.error?.includes("attestation failed")
+          );
+        }
       );
     } finally {
       (WebAssembly as any).instantiateStreaming = originalInstantiateStreaming;
@@ -301,8 +330,14 @@
     const originalInstantiateStreaming = WebAssembly.instantiateStreaming;
     const originalInstantiate = WebAssembly.instantiate;
     const originalFetch = globalThis.fetch;
-    (WebAssembly as any).instantiateStreaming = async () => ({ module: {}, instance: {} });
-    (WebAssembly as any).instantiate = async () => ({ module: {}, instance: {} });
+    (WebAssembly as any).instantiateStreaming = async () => ({
+      module: {},
+      instance: {},
+    });
+    (WebAssembly as any).instantiate = async () => ({
+      module: {},
+      instance: {},
+    });
     globalThis.fetch = fetchMock as any;
 
     try {
@@ -328,18 +363,23 @@
           const { Verifier } = await import("../verifier");
           const verifier = new Verifier({
             serverURL: "https://h/v1",
-            configRepo: "o/r"
-          });
-
-          await assert.rejects(() => verifier.verify(), /verifyHardware: TDX platform mismatch/);
+            configRepo: "o/r",
+          });
+
+          await assert.rejects(
+            () => verifier.verify(),
+            /verifyHardware: TDX platform mismatch/
+          );
 
           const doc = verifier.getVerificationDocument();
           assert.ok(doc);
           assert.strictEqual(doc!.securityVerified, false);
           // verifyHardware errors are mapped to otherError in the current implementation
           assert.strictEqual(doc!.steps.otherError?.status, "failed");
-          assert.ok(doc!.steps.otherError?.error?.includes("TDX platform mismatch"));
-        },
+          assert.ok(
+            doc!.steps.otherError?.error?.includes("TDX platform mismatch")
+          );
+        }
       );
     } finally {
       (WebAssembly as any).instantiateStreaming = originalInstantiateStreaming;
@@ -359,8 +399,14 @@
     const originalInstantiateStreaming = WebAssembly.instantiateStreaming;
     const originalInstantiate = WebAssembly.instantiate;
     const originalFetch = globalThis.fetch;
-    (WebAssembly as any).instantiateStreaming = async () => ({ module: {}, instance: {} });
-    (WebAssembly as any).instantiate = async () => ({ module: {}, instance: {} });
+    (WebAssembly as any).instantiateStreaming = async () => ({
+      module: {},
+      instance: {},
+    });
+    (WebAssembly as any).instantiate = async () => ({
+      module: {},
+      instance: {},
+    });
     globalThis.fetch = fetchMock as any;
 
     try {
@@ -386,10 +432,13 @@
           const { Verifier } = await import("../verifier");
           const verifier = new Verifier({
             serverURL: "https://h/v1",
-            configRepo: "o/r"
-          });
-
-          await assert.rejects(() => verifier.verify(), /measurements: mismatch detected/);
+            configRepo: "o/r",
+          });
+
+          await assert.rejects(
+            () => verifier.verify(),
+            /measurements: mismatch detected/
+          );
 
           const doc = verifier.getVerificationDocument();
           assert.ok(doc);
@@ -398,8 +447,10 @@
           assert.strictEqual(doc!.steps.verifyCode.status, "success");
           assert.strictEqual(doc!.steps.verifyEnclave.status, "success");
           assert.strictEqual(doc!.steps.compareMeasurements.status, "failed");
-          assert.ok(doc!.steps.compareMeasurements.error?.includes("mismatch detected"));
-        },
+          assert.ok(
+            doc!.steps.compareMeasurements.error?.includes("mismatch detected")
+          );
+        }
       );
     } finally {
       (WebAssembly as any).instantiateStreaming = originalInstantiateStreaming;
@@ -419,8 +470,14 @@
     const originalInstantiateStreaming = WebAssembly.instantiateStreaming;
     const originalInstantiate = WebAssembly.instantiate;
     const originalFetch = globalThis.fetch;
-    (WebAssembly as any).instantiateStreaming = async () => ({ module: {}, instance: {} });
-    (WebAssembly as any).instantiate = async () => ({ module: {}, instance: {} });
+    (WebAssembly as any).instantiateStreaming = async () => ({
+      module: {},
+      instance: {},
+    });
+    (WebAssembly as any).instantiate = async () => ({
+      module: {},
+      instance: {},
+    });
     globalThis.fetch = fetchMock as any;
 
     try {
@@ -446,18 +503,23 @@
           const { Verifier } = await import("../verifier");
           const verifier = new Verifier({
             serverURL: "https://h/v1",
-            configRepo: "o/r"
-          });
-
-          await assert.rejects(() => verifier.verify(), /validateTLS: fingerprint mismatch/);
+            configRepo: "o/r",
+          });
+
+          await assert.rejects(
+            () => verifier.verify(),
+            /validateTLS: fingerprint mismatch/
+          );
 
           const doc = verifier.getVerificationDocument();
           assert.ok(doc);
           assert.strictEqual(doc!.securityVerified, false);
           // validateTLS errors are mapped to otherError in the current implementation
           assert.strictEqual(doc!.steps.otherError?.status, "failed");
-          assert.ok(doc!.steps.otherError?.error?.includes("fingerprint mismatch"));
-        },
+          assert.ok(
+            doc!.steps.otherError?.error?.includes("fingerprint mismatch")
+          );
+        }
       );
     } finally {
       (WebAssembly as any).instantiateStreaming = originalInstantiateStreaming;
@@ -484,16 +546,16 @@
 
     const originalInstantiateStreaming = WebAssembly.instantiateStreaming;
     const originalInstantiate = WebAssembly.instantiate;
-    const originalFetch = globalThis.__TINFOIL_TEST_FETCH__;
-    (WebAssembly as any).instantiateStreaming = async () => ({
-      module: {},
-      instance: {},
-    });
-    (WebAssembly as any).instantiate = async () => ({
-      module: {},
-      instance: {},
-    });
-    globalThis.__TINFOIL_TEST_FETCH__ = fetchMock as any;
+    const originalFetch = globalThis.fetch;
+    (WebAssembly as any).instantiateStreaming = async () => ({
+      module: {},
+      instance: {},
+    });
+    (WebAssembly as any).instantiate = async () => ({
+      module: {},
+      instance: {},
+    });
+    globalThis.fetch = fetchMock as any;
 
     try {
       await withMockedModules(
@@ -516,8 +578,14 @@
               tls_public_key: "tls-fp",
               hpke_public_key: "hpke-key",
               digest: makeHex64(),
-              code_measurement: { type: "https://tinfoil.sh/predicate/tdx-guest/v2", registers: ["r1", "r2"] },
-              enclave_measurement: { type: "https://tinfoil.sh/predicate/tdx-guest/v2", registers: ["r1", "r2"] },
+              code_measurement: {
+                type: "https://tinfoil.sh/predicate/tdx-guest/v2",
+                registers: ["r1", "r2"],
+              },
+              enclave_measurement: {
+                type: "https://tinfoil.sh/predicate/tdx-guest/v2",
+                registers: ["r1", "r2"],
+              },
               hardware_measurement: {
                 ID: "tdx-id-123",
                 MRTD: makeHex64(),
@@ -533,13 +601,6 @@
             configRepo: "owner/repo",
           });
 
-<<<<<<< HEAD
-          await assert.rejects(
-            () => verifier.verifyEnclave("host"),
-            /Missing both tls_public_key and hpke_public_key/
-          );
-        }
-=======
           await verifier.verify();
           const doc = verifier.getVerificationDocument();
 
@@ -549,13 +610,12 @@
           assert.strictEqual(doc!.hardwareMeasurement!.ID, "tdx-id-123");
           assert.strictEqual(doc!.hardwareMeasurement!.MRTD.length, 64);
           assert.strictEqual(doc!.hardwareMeasurement!.RTMR0.length, 64);
-        },
->>>>>>> 1f009245
-      );
-    } finally {
-      (WebAssembly as any).instantiateStreaming = originalInstantiateStreaming;
-      (WebAssembly as any).instantiate = originalInstantiate;
-      globalThis.__TINFOIL_TEST_FETCH__ = originalFetch;
+        }
+      );
+    } finally {
+      (WebAssembly as any).instantiateStreaming = originalInstantiateStreaming;
+      (WebAssembly as any).instantiate = originalInstantiate;
+      globalThis.fetch = originalFetch;
     }
   });
 
@@ -563,9 +623,12 @@
     const fetchMock = t.mock.fn(async (input: RequestInfo) => {
       const url = String(input);
       if (url.includes("/releases/latest")) {
-        return new Response(JSON.stringify({ body: `Digest: \`${makeHex64()}\`` }), {
-          headers: { "content-type": "application/json" },
-        });
+        return new Response(
+          JSON.stringify({ body: `Digest: \`${makeHex64()}\`` }),
+          {
+            headers: { "content-type": "application/json" },
+          }
+        );
       }
       return new Response(new Uint8Array([0x00]), {
         headers: { "content-type": "application/wasm" },
@@ -574,16 +637,16 @@
 
     const originalInstantiateStreaming = WebAssembly.instantiateStreaming;
     const originalInstantiate = WebAssembly.instantiate;
-    const originalFetch = globalThis.__TINFOIL_TEST_FETCH__;
-    (WebAssembly as any).instantiateStreaming = async () => ({
-      module: {},
-      instance: {},
-    });
-    (WebAssembly as any).instantiate = async () => ({
-      module: {},
-      instance: {},
-    });
-    globalThis.__TINFOIL_TEST_FETCH__ = fetchMock as any;
+    const originalFetch = globalThis.fetch;
+    (WebAssembly as any).instantiateStreaming = async () => ({
+      module: {},
+      instance: {},
+    });
+    (WebAssembly as any).instantiate = async () => ({
+      module: {},
+      instance: {},
+    });
+    globalThis.fetch = fetchMock as any;
 
     try {
       await withMockedModules(
@@ -607,8 +670,14 @@
               tls_public_key: "test-tls-public-key",
               hpke_public_key: "test-hpke-public-key",
               digest: testDigest,
-              code_measurement: { type: MOCK_MEASUREMENT_TYPE, registers: ["code-r1", "code-r2"] },
-              enclave_measurement: { type: MOCK_MEASUREMENT_TYPE, registers: ["enclave-r1", "enclave-r2"] },
+              code_measurement: {
+                type: MOCK_MEASUREMENT_TYPE,
+                registers: ["code-r1", "code-r2"],
+              },
+              enclave_measurement: {
+                type: MOCK_MEASUREMENT_TYPE,
+                registers: ["enclave-r1", "enclave-r2"],
+              },
               code_fingerprint: "test-code-fingerprint",
               enclave_fingerprint: "test-enclave-fingerprint",
             });
@@ -616,7 +685,7 @@
           const { Verifier } = await import("../verifier");
           const verifier = new Verifier({
             serverURL: "https://test-host.com/v1",
-            configRepo: "test-owner/test-repo"
+            configRepo: "test-owner/test-repo",
           });
 
           await verifier.verify();
@@ -628,15 +697,30 @@
           assert.strictEqual(doc!.configRepo, "test-owner/test-repo");
           assert.strictEqual(doc!.enclaveHost, "test-host.com");
           assert.strictEqual(doc!.releaseDigest, testDigest);
-          assert.deepStrictEqual(doc!.codeMeasurement, { type: MOCK_MEASUREMENT_TYPE, registers: ["code-r1", "code-r2"] });
+          assert.deepStrictEqual(doc!.codeMeasurement, {
+            type: MOCK_MEASUREMENT_TYPE,
+            registers: ["code-r1", "code-r2"],
+          });
           assert.ok(doc!.enclaveMeasurement);
-          assert.strictEqual(doc!.enclaveMeasurement.tlsPublicKeyFingerprint, "test-tls-public-key");
-          assert.strictEqual(doc!.enclaveMeasurement.hpkePublicKey, "test-hpke-public-key");
-          assert.deepStrictEqual(doc!.enclaveMeasurement.measurement, { type: MOCK_MEASUREMENT_TYPE, registers: ["enclave-r1", "enclave-r2"] });
+          assert.strictEqual(
+            doc!.enclaveMeasurement.tlsPublicKeyFingerprint,
+            "test-tls-public-key"
+          );
+          assert.strictEqual(
+            doc!.enclaveMeasurement.hpkePublicKey,
+            "test-hpke-public-key"
+          );
+          assert.deepStrictEqual(doc!.enclaveMeasurement.measurement, {
+            type: MOCK_MEASUREMENT_TYPE,
+            registers: ["enclave-r1", "enclave-r2"],
+          });
           assert.strictEqual(doc!.tlsPublicKey, "test-tls-public-key");
           assert.strictEqual(doc!.hpkePublicKey, "test-hpke-public-key");
           assert.strictEqual(doc!.codeFingerprint, "test-code-fingerprint");
-          assert.strictEqual(doc!.enclaveFingerprint, "test-enclave-fingerprint");
+          assert.strictEqual(
+            doc!.enclaveFingerprint,
+            "test-enclave-fingerprint"
+          );
           assert.strictEqual(doc!.selectedRouterEndpoint, "test-host.com");
           assert.strictEqual(doc!.securityVerified, true);
 
@@ -645,7 +729,7 @@
           assert.strictEqual(doc!.steps.verifyCode.status, "success");
           assert.strictEqual(doc!.steps.verifyEnclave.status, "success");
           assert.strictEqual(doc!.steps.compareMeasurements.status, "success");
-        },
+        }
       );
     } finally {
       (WebAssembly as any).instantiateStreaming = originalInstantiateStreaming;
@@ -665,8 +749,14 @@
     const originalInstantiateStreaming = WebAssembly.instantiateStreaming;
     const originalInstantiate = WebAssembly.instantiate;
     const originalFetch = globalThis.fetch;
-    (WebAssembly as any).instantiateStreaming = async () => ({ module: {}, instance: {} });
-    (WebAssembly as any).instantiate = async () => ({ module: {}, instance: {} });
+    (WebAssembly as any).instantiateStreaming = async () => ({
+      module: {},
+      instance: {},
+    });
+    (WebAssembly as any).instantiate = async () => ({
+      module: {},
+      instance: {},
+    });
     globalThis.fetch = fetchMock as any;
 
     try {
@@ -691,32 +781,27 @@
 
           const { Verifier } = await import("../verifier");
           const verifier = new Verifier({
-<<<<<<< HEAD
-            serverURL: "https://h/v1",
-            configRepo: "o/r",
-          });
-
-          await assert.rejects(
-            () => verifier.verify(),
-            /GitHub API request failed/
-          );
-        }
-=======
             serverURL: "https://failed-host.com/v1",
-            configRepo: "owner/failed-repo"
+            configRepo: "owner/failed-repo",
           });
 
           await assert.rejects(() => verifier.verify());
 
           const doc = verifier.getVerificationDocument();
-          assert.ok(doc, "verification document should exist even after failure");
+          assert.ok(
+            doc,
+            "verification document should exist even after failure"
+          );
           assert.strictEqual(doc!.securityVerified, false);
           assert.strictEqual(doc!.configRepo, "owner/failed-repo");
           assert.strictEqual(doc!.enclaveHost, "failed-host.com");
           assert.strictEqual(doc!.steps.verifyCode.status, "failed");
-          assert.ok(doc!.steps.verifyCode.error?.includes("signature verification failed"));
-        },
->>>>>>> 1f009245
+          assert.ok(
+            doc!.steps.verifyCode.error?.includes(
+              "signature verification failed"
+            )
+          );
+        }
       );
     } finally {
       (WebAssembly as any).instantiateStreaming = originalInstantiateStreaming;
